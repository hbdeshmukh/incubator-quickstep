/**
 *   Copyright 2011-2015 Quickstep Technologies LLC.
 *   Copyright 2015 Pivotal Software, Inc.
 *
 *   Licensed under the Apache License, Version 2.0 (the "License");
 *   you may not use this file except in compliance with the License.
 *   You may obtain a copy of the License at
 *
 *       http://www.apache.org/licenses/LICENSE-2.0
 *
 *   Unless required by applicable law or agreed to in writing, software
 *   distributed under the License is distributed on an "AS IS" BASIS,
 *   WITHOUT WARRANTIES OR CONDITIONS OF ANY KIND, either express or implied.
 *   See the License for the specific language governing permissions and
 *   limitations under the License.
 **/

#ifndef QUICKSTEP_STORAGE_STORAGE_BLOCK_INFO_HPP_
#define QUICKSTEP_STORAGE_STORAGE_BLOCK_INFO_HPP_

#include <climits>
#include <cstddef>
#include <cstdint>
#include <limits>
#include <string>

#include "utility/Macros.hpp"

namespace quickstep {

class TupleStorageSubBlock;

/** \addtogroup Storage
 *  @{
 */

/**
 * @brief A globally unique identifier for a StorageBlock or StorageBlob.
 * @note A block id whose domain is ZERO means an invalid or nonexistent block.
 **/
typedef std::uint64_t block_id;
typedef std::uint16_t block_id_domain;
typedef std::uint64_t block_id_counter;

static constexpr block_id kInvalidBlockId = 0;
static constexpr int kBlockIdDomainLengthInDigits = std::numeric_limits<block_id_domain>::digits10;
static constexpr int kBlockIdCounterLengthInDigits = std::numeric_limits<block_id_counter>::digits10;
static constexpr block_id_domain kMaxDomain = static_cast<block_id_domain>(0xFFFF);

/**
 * @brief All-static object that provides access to block_id.
 **/
class BlockIdUtil {
 public:
  /**
   * @brief Factory method to get a block id by its domain and counter.
   *
   * @param domain The domain of the desired block id.
   * @param counter The counter of the desired block id.
   * @return The block id set by its domain and counter.
   **/
  static inline block_id GetBlockId(const block_id_domain domain, const block_id_counter counter) {
    block_id block = (static_cast<block_id>(domain) << kDomainShift)
                     | (static_cast<block_id>(counter) & kCounterMask);
    return block;
  }

  /**
   * @brief Get the domain of the given block id.
   *
   * @param block The block id.
   * @return The domain of the block id.
   **/
  static inline block_id_domain Domain(const block_id block) {
    return static_cast<block_id_domain>(block >> kDomainShift);
  }

  /**
   * @brief Get the counter of the given block id.
   *
   * @param block The block id.
   * @return The counter of the block id.
   **/
  static inline block_id_counter Counter(const block_id block) {
    return static_cast<block_id_counter>(block & kCounterMask);
  }

  /**
   * @brief Get the string format of the given block id.
   *
   * @param block The block id.
   * @return The stringified the block id.
   **/
  static std::string ToString(const block_id block);

 private:
  // Undefined default constructor. Class is all-static and should not be
  // instantiated.
  BlockIdUtil();

  static constexpr std::uint64_t kCounterMask = static_cast<std::uint64_t>(0xFFFFFFFFFFFFULL);
  static constexpr unsigned kDomainShift = 48;

  DISALLOW_COPY_AND_ASSIGN(BlockIdUtil);
};

/**
 * @brief Identifies a single tuple within a StorageBlock.
 *
 * @note A negative value indicates an invalid/unset/nonexistent tuple.
 **/
typedef int tuple_id;
const tuple_id kMaxTupleID = INT_MAX;

/**
 * @brief Codes for the different implementations of TupleStorageSubBlock.
 **/
enum TupleStorageSubBlockType {
  kPackedRowStore = 0,
  kBasicColumnStore,
  kCompressedPackedRowStore,
  kCompressedColumnStore,
  kSplitRowStore,
  kNumTupleStorageSubBlockTypes  // Not an actual TupleStorageSubBlockType, exists for counting purposes.
};

/**
 * @brief Names corresponsing to TupleStorageSubBlockType.
 * @note Defined out-of-line in StorageBlockInfo.cpp
 **/
extern const char *kTupleStorageSubBlockTypeNames[];

/**
 * @brief Codes for the different implementations of IndexSubBlock.
 **/
enum IndexSubBlockType {
  kCSBTree = 0,
<<<<<<< HEAD
  kSMA,
=======
  kBloomFilter,
>>>>>>> b846e989
  kNumIndexSubBlockTypes  // Not an actual IndexSubBlockType, exists for counting purposes.
};

/**
 * @brief Names corresponsing to IndexSubBlockType.
 * @note Defined out-of-line in StorageBlockInfo.cpp
 **/
extern const char *kIndexSubBlockTypeNames[];

/** @} */

}  // namespace quickstep

#endif  // QUICKSTEP_STORAGE_STORAGE_BLOCK_INFO_HPP_<|MERGE_RESOLUTION|>--- conflicted
+++ resolved
@@ -135,11 +135,8 @@
  **/
 enum IndexSubBlockType {
   kCSBTree = 0,
-<<<<<<< HEAD
   kSMA,
-=======
   kBloomFilter,
->>>>>>> b846e989
   kNumIndexSubBlockTypes  // Not an actual IndexSubBlockType, exists for counting purposes.
 };
 
