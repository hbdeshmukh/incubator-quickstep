#   Copyright 2011-2015 Quickstep Technologies LLC.
#   Copyright 2015 Pivotal Software, Inc.
#
#   Licensed under the Apache License, Version 2.0 (the "License");
#   you may not use this file except in compliance with the License.
#   You may obtain a copy of the License at
#
#       http://www.apache.org/licenses/LICENSE-2.0
#
#   Unless required by applicable law or agreed to in writing, software
#   distributed under the License is distributed on an "AS IS" BASIS,
#   WITHOUT WARRANTIES OR CONDITIONS OF ANY KIND, either express or implied.
#   See the License for the specific language governing permissions and
#   limitations under the License.

add_test(quickstep_queryoptimizer_tests_executiongenerator_create
         "../quickstep_queryoptimizer_tests_ExecutionGeneratorTest"
         "${CMAKE_CURRENT_SOURCE_DIR}/Create.test"
         "${CMAKE_CURRENT_BINARY_DIR}/Create.test"
         "${CMAKE_CURRENT_BINARY_DIR}/Create/")
add_test(quickstep_queryoptimizer_tests_executiongenerator_delete
         "../quickstep_queryoptimizer_tests_ExecutionGeneratorTest"
         "${CMAKE_CURRENT_SOURCE_DIR}/Delete.test"
         "${CMAKE_CURRENT_BINARY_DIR}/Delete.test"
         "${CMAKE_CURRENT_BINARY_DIR}/Delete/")
add_test(quickstep_queryoptimizer_tests_executiongenerator_drop
         "../quickstep_queryoptimizer_tests_ExecutionGeneratorTest"
         "${CMAKE_CURRENT_SOURCE_DIR}/Drop.test"
         "${CMAKE_CURRENT_BINARY_DIR}/Drop.test"
         "${CMAKE_CURRENT_BINARY_DIR}/Drop/")
add_test(quickstep_queryoptimizer_tests_executiongenerator_insert
         "../quickstep_queryoptimizer_tests_ExecutionGeneratorTest"
         "${CMAKE_CURRENT_SOURCE_DIR}/Insert.test"
         "${CMAKE_CURRENT_BINARY_DIR}/Insert.test"
         "${CMAKE_CURRENT_BINARY_DIR}/Insert/")
add_test(quickstep_queryoptimizer_tests_executiongenerator_select
         "../quickstep_queryoptimizer_tests_ExecutionGeneratorTest"
         "${CMAKE_CURRENT_SOURCE_DIR}/Select.test"
         "${CMAKE_CURRENT_BINARY_DIR}/Select.test"
         "${CMAKE_CURRENT_BINARY_DIR}/Select/")
add_test(quickstep_queryoptimizer_tests_executiongenerator_stringpatternmatching
         "../quickstep_queryoptimizer_tests_ExecutionGeneratorTest"
         "${CMAKE_CURRENT_SOURCE_DIR}/StringPatternMatching.test"
         "${CMAKE_CURRENT_BINARY_DIR}/StringPatternMatching.test"
         "${CMAKE_CURRENT_BINARY_DIR}/StringPatternMatching/")
add_test(quickstep_queryoptimizer_tests_executiongenerator_tablegenerator
         "../quickstep_queryoptimizer_tests_ExecutionGeneratorTest"
         "${CMAKE_CURRENT_SOURCE_DIR}/TableGenerator.test"
         "${CMAKE_CURRENT_BINARY_DIR}/TableGenerator.test"
         "${CMAKE_CURRENT_BINARY_DIR}/TableGenerator/")
add_test(quickstep_queryoptimizer_tests_executiongenerator_update
         "../quickstep_queryoptimizer_tests_ExecutionGeneratorTest"
         "${CMAKE_CURRENT_SOURCE_DIR}/Update.test"
         "${CMAKE_CURRENT_BINARY_DIR}/Update.test"
<<<<<<< HEAD
         "${CMAKE_CURRENT_BINARY_DIR}/Update/")
=======
         "${CMAKE_CURRENT_BINARY_DIR}/Update/")

# Create the folders where the unit tests will store their data blocks for the
# duration of their test.
file(MAKE_DIRECTORY ${CMAKE_CURRENT_BINARY_DIR}/Create)
file(MAKE_DIRECTORY ${CMAKE_CURRENT_BINARY_DIR}/Delete)
file(MAKE_DIRECTORY ${CMAKE_CURRENT_BINARY_DIR}/Drop)
file(MAKE_DIRECTORY ${CMAKE_CURRENT_BINARY_DIR}/Insert)
file(MAKE_DIRECTORY ${CMAKE_CURRENT_BINARY_DIR}/Select)
file(MAKE_DIRECTORY ${CMAKE_CURRENT_BINARY_DIR}/StringPatternMatching)
file(MAKE_DIRECTORY ${CMAKE_CURRENT_BINARY_DIR}/TableGenerator)
file(MAKE_DIRECTORY ${CMAKE_CURRENT_BINARY_DIR}/Update)
>>>>>>> 67999fcb
<|MERGE_RESOLUTION|>--- conflicted
+++ resolved
@@ -52,9 +52,6 @@
          "../quickstep_queryoptimizer_tests_ExecutionGeneratorTest"
          "${CMAKE_CURRENT_SOURCE_DIR}/Update.test"
          "${CMAKE_CURRENT_BINARY_DIR}/Update.test"
-<<<<<<< HEAD
-         "${CMAKE_CURRENT_BINARY_DIR}/Update/")
-=======
          "${CMAKE_CURRENT_BINARY_DIR}/Update/")
 
 # Create the folders where the unit tests will store their data blocks for the
@@ -66,5 +63,4 @@
 file(MAKE_DIRECTORY ${CMAKE_CURRENT_BINARY_DIR}/Select)
 file(MAKE_DIRECTORY ${CMAKE_CURRENT_BINARY_DIR}/StringPatternMatching)
 file(MAKE_DIRECTORY ${CMAKE_CURRENT_BINARY_DIR}/TableGenerator)
-file(MAKE_DIRECTORY ${CMAKE_CURRENT_BINARY_DIR}/Update)
->>>>>>> 67999fcb
+file(MAKE_DIRECTORY ${CMAKE_CURRENT_BINARY_DIR}/Update)