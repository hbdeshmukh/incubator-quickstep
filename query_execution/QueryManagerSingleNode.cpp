--- conflicted
+++ resolved
@@ -27,15 +27,13 @@
 
 #include "catalog/CatalogDatabase.hpp"
 #include "catalog/CatalogTypedefs.hpp"
-<<<<<<< HEAD
+#include "query_execution/DAGAnalyzer.hpp"
 #include "query_execution/IntraQuerySchedulingStrategy.hpp"
+#include "query_execution/PipelineScheduling.hpp"
 #include "query_execution/QueryExecutionTypedefs.hpp"
 #include "query_execution/RandomOperatorStrategy.hpp"
 #include "query_execution/TopologicalSortStaticOrderStrategy.hpp"
 #include "query_execution/WeightedRandomWorkOrderStrategy.hpp"
-=======
-#include "query_execution/DAGAnalyzer.hpp"
->>>>>>> cb871596
 #include "query_execution/WorkerMessage.hpp"
 #include "query_optimizer/QueryHandle.hpp"
 #include "relational_operators/RebuildWorkOrder.hpp"
@@ -49,12 +47,14 @@
 
 #include "tmb/id_typedefs.h"
 
+
 namespace quickstep {
+
+
+class WorkOrder;
 
 DEFINE_bool(print_pipelines, false,
             "Visualize the query plans as set of connected pipelines");
-
-class WorkOrder;
 
 DEFINE_int32(scheduling_strategy,
               0,
@@ -98,26 +98,21 @@
           query_dag_, workorders_container_.get(), *query_exec_state_));
       break;
     }
+    case kPipeline: {
+      scheduling_strategy_.reset(new PipelineScheduling(
+          query_dag_, dag_analyzer_.get(), workorders_container_.get(), *query_exec_state_));
+      break;
+    }
     default: {
       LOG(FATAL) << "Invalid input for scheduling strategy flag";
     }
   }
   // Collect all the workorders from all the non-blocking relational operators in the DAG.
-  if (FLAGS_print_pipelines) {
+  if (FLAGS_print_pipelines && FLAGS_scheduling_strategy == kPipeline) {
     dag_analyzer_->visualizePipelines();
-    std::vector<std::size_t> essential_pipelines_sequence(dag_analyzer_->getUsefulPipelines());
-    std::queue<std::size_t> essential_pipelines_queue;
-    dag_analyzer_->generatePipelineSequence(essential_pipelines_sequence.front(), &essential_pipelines_queue);
-    std::cout << "Essential pipelines:\n";
-    while (!essential_pipelines_queue.empty()) {
-      std::cout << essential_pipelines_queue.front() << " - ";
-      essential_pipelines_queue.pop();
-    }
-    std::cout << std::endl;
-    std::vector<std::size_t> final_sequence = dag_analyzer_->getFinalPipelineSequence();
-    std::cout << "Final sequence\n";
-    for (auto i : final_sequence) {
-      std::cout << i << " : ";
+    std::cout << "Pipeline sequence: \n";
+    for (auto i : dag_analyzer_->getPipelineSequence()) {
+      std::cout << i << ":";
     }
     std::cout << std::endl;
   }
@@ -169,9 +164,8 @@
 
 
 void QueryManagerSingleNode::markOperatorFinished(const QueryManagerBase::dag_node_index index) {
+  QueryManagerBase::markOperatorFinished(index);
   scheduling_strategy_->informCompletionOfOperator(index);
-
-  QueryManagerBase::markOperatorFinished(index);
 }
 
 bool QueryManagerSingleNode::fetchNormalWorkOrders(const dag_node_index index) {
